{
  "name": "@prometheus-io/app",
  "version": "0.53.0",
  "private": true,
  "dependencies": {
    "@codemirror/autocomplete": "^6.16.2",
    "@codemirror/commands": "^6.6.0",
    "@codemirror/language": "^6.10.2",
    "@codemirror/lint": "^6.8.0",
    "@codemirror/search": "^6.5.6",
    "@codemirror/state": "^6.3.3",
    "@codemirror/view": "^6.22.1",
    "@forevolve/bootstrap-dark": "^4.0.2",
    "@fortawesome/fontawesome-svg-core": "6.5.2",
    "@fortawesome/free-solid-svg-icons": "6.5.2",
    "@fortawesome/react-fontawesome": "0.2.0",
    "@lezer/common": "^1.2.1",
    "@lezer/highlight": "^1.2.0",
    "@lezer/lr": "^1.4.1",
    "@nexucis/fuzzy": "^0.4.1",
    "@nexucis/kvsearch": "^0.8.1",
    "@prometheus-io/codemirror-promql": "0.53.0",
    "bootstrap": "^4.6.2",
    "css.escape": "^1.5.1",
    "downshift": "^9.0.6",
    "http-proxy-middleware": "^3.0.0",
    "jquery": "^3.7.1",
    "jquery.flot.tooltip": "^0.9.0",
    "moment": "^2.30.1",
    "moment-timezone": "^0.5.45",
    "popper.js": "^1.14.3",
    "react": "^17.0.2",
    "react-copy-to-clipboard": "^5.1.0",
    "react-dom": "^17.0.2",
    "react-infinite-scroll-component": "^6.1.0",
    "react-resize-detector": "^7.1.2",
    "react-router-dom": "^5.3.4",
    "react-test-renderer": "^17.0.2",
    "reactstrap": "^8.10.1",
<<<<<<< HEAD
    "sanitize-html": "^2.12.1",
    "sass": "1.62.1",
=======
    "sanitize-html": "^2.13.0",
    "sass": "1.77.4",
>>>>>>> f9ca6c4a
    "tempusdominus-bootstrap-4": "^5.39.2",
    "tempusdominus-core": "^5.19.3"
  },
  "scripts": {
    "start": "react-scripts start",
    "build": "react-scripts build",
    "test": "react-scripts test --runInBand --resetMocks=false",
    "test:coverage": "react-scripts test --runInBand --resetMocks=false --no-watch --coverage",
    "test:debug": "react-scripts --inspect-brk test --runInBand --no-cache",
    "eject": "react-scripts eject",
    "lint:ci": "eslint --quiet \"src/**/*.{ts,tsx}\"",
    "lint": "eslint --fix \"src/**/*.{ts,tsx}\"",
    "snapshot": "react-scripts test --updateSnapshot"
  },
  "prettier": {
    "singleQuote": true,
    "trailingComma": "es5",
    "printWidth": 125
  },
  "browserslist": [
    ">0.2%",
    "not dead",
    "not ie <= 11",
    "not op_mini all"
  ],
  "devDependencies": {
    "@testing-library/react-hooks": "^7.0.2",
    "@types/enzyme": "^3.10.18",
    "@types/flot": "0.0.36",
    "@types/jquery": "^3.5.30",
    "@types/react": "^17.0.71",
    "@types/react-copy-to-clipboard": "^5.0.7",
    "@types/react-dom": "^17.0.25",
    "@types/react-router-dom": "^5.3.3",
    "@types/sanitize-html": "^2.11.0",
    "@types/sinon": "^17.0.3",
    "@wojtekmaj/enzyme-adapter-react-17": "^0.8.0",
    "enzyme": "^3.11.0",
    "enzyme-to-json": "^3.6.2",
    "mutationobserver-shim": "^0.3.7",
    "sinon": "^18.0.0"
  },
  "jest": {
    "snapshotSerializers": [
      "enzyme-to-json/serializer"
    ],
    "transformIgnorePatterns": [
      "<rootDir>/../node_modules/(?!@prometheus-io/codemirror-promql)/",
      "<rootDir>/../node_modules/(?!@prometheus-io/lezer-promql)/"
    ],
    "moduleNameMapper": {
      "lezer-promql": "<rootDir>/../node_modules/@prometheus-io/lezer-promql/dist/index.cjs"
    }
  },
  "optionalDependencies": {
    "fsevents": "^2.3.3"
  }
}<|MERGE_RESOLUTION|>--- conflicted
+++ resolved
@@ -37,13 +37,8 @@
     "react-router-dom": "^5.3.4",
     "react-test-renderer": "^17.0.2",
     "reactstrap": "^8.10.1",
-<<<<<<< HEAD
-    "sanitize-html": "^2.12.1",
-    "sass": "1.62.1",
-=======
     "sanitize-html": "^2.13.0",
     "sass": "1.77.4",
->>>>>>> f9ca6c4a
     "tempusdominus-bootstrap-4": "^5.39.2",
     "tempusdominus-core": "^5.19.3"
   },
