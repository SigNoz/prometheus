// Copyright 2013 The Prometheus Authors
// Licensed under the Apache License, Version 2.0 (the "License");
// you may not use this file except in compliance with the License.
// You may obtain a copy of the License at
//
// http://www.apache.org/licenses/LICENSE-2.0
//
// Unless required by applicable law or agreed to in writing, software
// distributed under the License is distributed on an "AS IS" BASIS,
// WITHOUT WARRANTIES OR CONDITIONS OF ANY KIND, either express or implied.
// See the License for the specific language governing permissions and
// limitations under the License.

package rules

import (
	"context"
	"fmt"
	"net/url"
	"strings"
	"sync"
	"time"

	"github.com/go-kit/log"
	"github.com/go-kit/log/level"
	"github.com/prometheus/common/model"
	"go.uber.org/atomic"
	"gopkg.in/yaml.v2"

	"github.com/prometheus/prometheus/model/labels"
	"github.com/prometheus/prometheus/model/rulefmt"
	"github.com/prometheus/prometheus/model/timestamp"
	"github.com/prometheus/prometheus/promql"
	"github.com/prometheus/prometheus/promql/parser"
	"github.com/prometheus/prometheus/storage"
	"github.com/prometheus/prometheus/template"
)

const (
	// AlertMetricName is the metric name for synthetic alert timeseries.
	alertMetricName = "ALERTS"
	// AlertForStateMetricName is the metric name for 'for' state of alert.
	alertForStateMetricName = "ALERTS_FOR_STATE"

	// AlertStateLabel is the label name indicating the state of an alert.
	alertStateLabel = "alertstate"
)

// AlertState denotes the state of an active alert.
type AlertState int

const (
	// StateInactive is the state of an alert that is neither firing nor pending.
	StateInactive AlertState = iota
	// StatePending is the state of an alert that has been active for less than
	// the configured threshold duration.
	StatePending
	// StateFiring is the state of an alert that has been active for longer than
	// the configured threshold duration.
	StateFiring
)

func (s AlertState) String() string {
	switch s {
	case StateInactive:
		return "inactive"
	case StatePending:
		return "pending"
	case StateFiring:
		return "firing"
	}
	panic(fmt.Errorf("unknown alert state: %d", s))
}

// Alert is the user-level representation of a single instance of an alerting rule.
type Alert struct {
	State AlertState

	Labels      labels.Labels
	Annotations labels.Labels

	// The value at the last evaluation of the alerting expression.
	Value float64
	// The interval during which the condition of this alert held true.
	// ResolvedAt will be 0 to indicate a still active alert.
	ActiveAt   time.Time
	FiredAt    time.Time
	ResolvedAt time.Time
	LastSentAt time.Time
	ValidUntil time.Time
}

func (a *Alert) needsSending(ts time.Time, resendDelay time.Duration) bool {
	// if a.State == StatePending {
	// 	return false
	// }

	// // if an alert has been resolved since the last send, resend it
	// if a.ResolvedAt.After(a.LastSentAt) {
	// 	return true
	// }

	// return a.LastSentAt.Add(resendDelay).Before(ts)
	return true
}

// An AlertingRule generates alerts from its vector expression.
type AlertingRule struct {
	// The name of the alert.
	name string
	// The vector expression from which to generate alerts.
	vector parser.Expr
	// The duration for which a labelset needs to persist in the expression
	// output vector before an alert transitions from Pending to Firing state.
	holdDuration time.Duration
	// Extra labels to attach to the resulting alert sample vectors.
	labels labels.Labels
	// Non-identifying key/value pairs.
	annotations labels.Labels
	// External labels from the global config.
	externalLabels map[string]string
	// The external URL from the --web.external-url flag.
	externalURL string
	// true if old state has been restored. We start persisting samples for ALERT_FOR_STATE
	// only after the restoration.
	restored *atomic.Bool
	// Time in seconds taken to evaluate rule.
	evaluationDuration *atomic.Duration
	// Timestamp of last evaluation of rule.
	evaluationTimestamp *atomic.Time
	// The health of the alerting rule.
	health *atomic.String
	// The last error seen by the alerting rule.
	lastError *atomic.Error
	// activeMtx Protects the `active` map.
	activeMtx sync.Mutex
	// A map of alerts which are currently active (Pending or Firing), keyed by
	// the fingerprint of the labelset they correspond to.
	active map[uint64]*Alert

	logger log.Logger
}

// NewAlertingRule constructs a new AlertingRule.
func NewAlertingRule(
	name string, vec parser.Expr, hold time.Duration,
	labels, annotations, externalLabels labels.Labels, externalURL string,
	restored bool, logger log.Logger,
) *AlertingRule {
	el := make(map[string]string, len(externalLabels))
	for _, lbl := range externalLabels {
		el[lbl.Name] = lbl.Value
	}

	return &AlertingRule{
		name:                name,
		vector:              vec,
		holdDuration:        hold,
		labels:              labels,
		annotations:         annotations,
		externalLabels:      el,
		externalURL:         externalURL,
		active:              map[uint64]*Alert{},
		logger:              logger,
		restored:            atomic.NewBool(restored),
		health:              atomic.NewString(string(HealthUnknown)),
		evaluationTimestamp: atomic.NewTime(time.Time{}),
		evaluationDuration:  atomic.NewDuration(0),
		lastError:           atomic.NewError(nil),
	}
}

// Name returns the name of the alerting rule.
func (r *AlertingRule) Name() string {
	return r.name
}

// SetLastError sets the current error seen by the alerting rule.
func (r *AlertingRule) SetLastError(err error) {
	r.lastError.Store(err)
}

// LastError returns the last error seen by the alerting rule.
func (r *AlertingRule) LastError() error {
	return r.lastError.Load()
}

// SetHealth sets the current health of the alerting rule.
func (r *AlertingRule) SetHealth(health RuleHealth) {
	r.health.Store(string(health))
}

// Health returns the current health of the alerting rule.
func (r *AlertingRule) Health() RuleHealth {
	return RuleHealth(r.health.String())
}

// Query returns the query expression of the alerting rule.
func (r *AlertingRule) Query() parser.Expr {
	return r.vector
}

// HoldDuration returns the hold duration of the alerting rule.
func (r *AlertingRule) HoldDuration() time.Duration {
	return r.holdDuration
}

// Labels returns the labels of the alerting rule.
func (r *AlertingRule) Labels() labels.Labels {
	return r.labels
}

// Annotations returns the annotations of the alerting rule.
func (r *AlertingRule) Annotations() labels.Labels {
	return r.annotations
}

func (r *AlertingRule) sample(alert *Alert, ts time.Time) promql.Sample {
	lb := labels.NewBuilder(r.labels)

	for _, l := range alert.Labels {
		lb.Set(l.Name, l.Value)
	}

	lb.Set(labels.MetricName, alertMetricName)
	lb.Set(labels.AlertName, r.name)
	lb.Set(alertStateLabel, alert.State.String())

	s := promql.Sample{
		Metric: lb.Labels(nil),
		Point:  promql.Point{T: timestamp.FromTime(ts), V: 1},
	}
	return s
}

// forStateSample returns the sample for ALERTS_FOR_STATE.
func (r *AlertingRule) forStateSample(alert *Alert, ts time.Time, v float64) promql.Sample {
	lb := labels.NewBuilder(r.labels)

	for _, l := range alert.Labels {
		lb.Set(l.Name, l.Value)
	}

	lb.Set(labels.MetricName, alertForStateMetricName)
	lb.Set(labels.AlertName, r.name)

	s := promql.Sample{
		Metric: lb.Labels(nil),
		Point:  promql.Point{T: timestamp.FromTime(ts), V: v},
	}
	return s
}

// QueryforStateSeries returns the series for ALERTS_FOR_STATE.
func (r *AlertingRule) QueryforStateSeries(alert *Alert, q storage.Querier) (storage.Series, error) {
	smpl := r.forStateSample(alert, time.Now(), 0)
	var matchers []*labels.Matcher
	for _, l := range smpl.Metric {
		mt, err := labels.NewMatcher(labels.MatchEqual, l.Name, l.Value)
		if err != nil {
			panic(err)
		}
		matchers = append(matchers, mt)
	}
	sset := q.Select(false, nil, matchers...)

	var s storage.Series
	for sset.Next() {
		// Query assures that smpl.Metric is included in sset.At().Labels(),
		// hence just checking the length would act like equality.
		// (This is faster than calling labels.Compare again as we already have some info).
		if len(sset.At().Labels()) == len(matchers) {
			s = sset.At()
			break
		}
	}

	return s, sset.Err()
}

// SetEvaluationDuration updates evaluationDuration to the duration it took to evaluate the rule on its last evaluation.
func (r *AlertingRule) SetEvaluationDuration(dur time.Duration) {
	r.evaluationDuration.Store(dur)
}

// GetEvaluationDuration returns the time in seconds it took to evaluate the alerting rule.
func (r *AlertingRule) GetEvaluationDuration() time.Duration {
	return r.evaluationDuration.Load()
}

// SetEvaluationTimestamp updates evaluationTimestamp to the timestamp of when the rule was last evaluated.
func (r *AlertingRule) SetEvaluationTimestamp(ts time.Time) {
	r.evaluationTimestamp.Store(ts)
}

// GetEvaluationTimestamp returns the time the evaluation took place.
func (r *AlertingRule) GetEvaluationTimestamp() time.Time {
	return r.evaluationTimestamp.Load()
}

// SetRestored updates the restoration state of the alerting rule.
func (r *AlertingRule) SetRestored(restored bool) {
	r.restored.Store(restored)
}

// Restored returns the restoration state of the alerting rule.
func (r *AlertingRule) Restored() bool {
	return r.restored.Load()
}

// resolvedRetention is the duration for which a resolved alert instance
// is kept in memory state and consequently repeatedly sent to the AlertManager.
const resolvedRetention = 15 * time.Minute

// Eval evaluates the rule expression and then creates pending alerts and fires
// or removes previously pending alerts accordingly.
func (r *AlertingRule) Eval(ctx context.Context, ts time.Time, query QueryFunc, externalURL *url.URL, limit int) (promql.Vector, error) {
	res, err := query(ctx, r.vector.String(), ts)
	if err != nil {
		return nil, err
	}

	// Create pending alerts for any new vector elements in the alert expression
	// or update the expression value for existing elements.
	resultFPs := map[uint64]struct{}{}

	var vec promql.Vector
	alerts := make(map[uint64]*Alert, len(res))
	for _, smpl := range res {
		// Provide the alert information to the template.
		l := make(map[string]string, len(smpl.Metric))
		for _, lbl := range smpl.Metric {
			l[lbl.Name] = lbl.Value
		}

		tmplData := template.AlertTemplateData(l, r.externalLabels, r.externalURL, smpl.V)
		// Inject some convenience variables that are easier to remember for users
		// who are not used to Go's templating system.
		defs := []string{
			"{{$labels := .Labels}}",
			"{{$externalLabels := .ExternalLabels}}",
			"{{$externalURL := .ExternalURL}}",
			"{{$value := .Value}}",
		}

		expand := func(text string) string {
			tmpl := template.NewTemplateExpander(
				ctx,
				strings.Join(append(defs, text), ""),
				"__alert_"+r.Name(),
				tmplData,
				model.Time(timestamp.FromTime(ts)),
				template.QueryFunc(query),
				externalURL,
				nil,
			)
			result, err := tmpl.Expand()
			if err != nil {
				result = fmt.Sprintf("<error expanding template: %s>", err)
				level.Warn(r.logger).Log("msg", "Expanding alert template failed", "err", err, "data", tmplData)
			}
			return result
		}

		lb := labels.NewBuilder(smpl.Metric).Del(labels.MetricName)

		for _, l := range r.labels {
			lb.Set(l.Name, expand(l.Value))
		}
		lb.Set(labels.AlertName, r.Name())

		annotations := make(labels.Labels, 0, len(r.annotations))
		for _, a := range r.annotations {
			annotations = append(annotations, labels.Label{Name: a.Name, Value: expand(a.Value)})
		}

		lbs := lb.Labels(nil)
		h := lbs.Hash()
		resultFPs[h] = struct{}{}

		if _, ok := alerts[h]; ok {
			return nil, fmt.Errorf("vector contains metrics with the same labelset after applying alert labels")
		}

		alerts[h] = &Alert{
			Labels:      lbs,
			Annotations: annotations,
			ActiveAt:    ts,
			State:       StatePending,
			Value:       smpl.V,
		}
	}

	r.activeMtx.Lock()
	defer r.activeMtx.Unlock()

	for h, a := range alerts {
		// Check whether we already have alerting state for the identifying label set.
		// Update the last value and annotations if so, create a new alert entry otherwise.
		if alert, ok := r.active[h]; ok && alert.State != StateInactive {
			alert.Value = a.Value
			alert.Annotations = a.Annotations
			continue
		}

		r.active[h] = a
	}

	var numActivePending int
	// Check if any pending alerts should be removed or fire now. Write out alert timeseries.
	for fp, a := range r.active {
		if _, ok := resultFPs[fp]; !ok {
			// If the alert was previously firing, keep it around for a given
			// retention time so it is reported as resolved to the AlertManager.
			if a.State == StatePending || (!a.ResolvedAt.IsZero() && ts.Sub(a.ResolvedAt) > resolvedRetention) {
				delete(r.active, fp)
			}
			if a.State != StateInactive {
				a.State = StateInactive
				a.ResolvedAt = ts
			}
			continue
		}
		numActivePending++

		if a.State == StatePending && ts.Sub(a.ActiveAt) >= r.holdDuration {
			a.State = StateFiring
			a.FiredAt = ts
		}

		if r.restored.Load() {
			vec = append(vec, r.sample(a, ts))
			vec = append(vec, r.forStateSample(a, ts, float64(a.ActiveAt.Unix())))
		}
	}

	if limit > 0 && numActivePending > limit {
		r.active = map[uint64]*Alert{}
		return nil, fmt.Errorf("exceeded limit of %d with %d alerts", limit, numActivePending)
	}

	return vec, nil
}

// State returns the maximum state of alert instances for this rule.
// StateFiring > StatePending > StateInactive
func (r *AlertingRule) State() AlertState {
	r.activeMtx.Lock()
	defer r.activeMtx.Unlock()

	maxState := StateInactive
	for _, a := range r.active {
		if a.State > maxState {
			maxState = a.State
		}
	}
	return maxState
}

// ActiveAlerts returns a slice of active alerts.
func (r *AlertingRule) ActiveAlerts() []*Alert {
	var res []*Alert
	for _, a := range r.currentAlerts() {
		if a.ResolvedAt.IsZero() {
			res = append(res, a)
		}
	}
	return res
}

// currentAlerts returns all instances of alerts for this rule. This may include
// inactive alerts that were previously firing.
func (r *AlertingRule) currentAlerts() []*Alert {
	r.activeMtx.Lock()
	defer r.activeMtx.Unlock()

	alerts := make([]*Alert, 0, len(r.active))

	for _, a := range r.active {
		anew := *a
		alerts = append(alerts, &anew)
	}
	return alerts
}

// ForEachActiveAlert runs the given function on each alert.
// This should be used when you want to use the actual alerts from the AlertingRule
// and not on its copy.
// If you want to run on a copy of alerts then don't use this, get the alerts from 'ActiveAlerts()'.
func (r *AlertingRule) ForEachActiveAlert(f func(*Alert)) {
	r.activeMtx.Lock()
	defer r.activeMtx.Unlock()

	for _, a := range r.active {
		f(a)
	}
}

<<<<<<< HEAD
func (r *AlertingRule) sendAlerts(ctx context.Context, ts time.Time, resendDelay time.Duration, interval time.Duration, notifyFunc NotifyFunc) {
	alerts := make([]*Alert, 0)

=======
func (r *AlertingRule) sendAlerts(ctx context.Context, ts time.Time, resendDelay, interval time.Duration, notifyFunc NotifyFunc) {
	alerts := []*Alert{}
>>>>>>> c0d8a56c
	r.ForEachActiveAlert(func(alert *Alert) {
		if alert.needsSending(ts, resendDelay) {
			alert.LastSentAt = ts
			// Allow for two Eval or Alertmanager send failures.
			delta := resendDelay
			if interval > resendDelay {
				delta = interval
			}
			alert.ValidUntil = ts.Add(4 * delta)
			anew := *alert
			// The notifier re-uses the labels slice, hence make a copy.
			anew.Labels = alert.Labels.Copy()
			alerts = append(alerts, &anew)
		}
	})
	notifyFunc(ctx, r.vector.String(), alerts...)
}

func (r *AlertingRule) String() string {
	ar := rulefmt.Rule{
		Alert:       r.name,
		Expr:        r.vector.String(),
		For:         model.Duration(r.holdDuration),
		Labels:      r.labels.Map(),
		Annotations: r.annotations.Map(),
	}

	byt, err := yaml.Marshal(ar)
	if err != nil {
		return fmt.Sprintf("error marshaling alerting rule: %s", err.Error())
	}

	return string(byt)
}<|MERGE_RESOLUTION|>--- conflicted
+++ resolved
@@ -496,14 +496,8 @@
 	}
 }
 
-<<<<<<< HEAD
-func (r *AlertingRule) sendAlerts(ctx context.Context, ts time.Time, resendDelay time.Duration, interval time.Duration, notifyFunc NotifyFunc) {
-	alerts := make([]*Alert, 0)
-
-=======
 func (r *AlertingRule) sendAlerts(ctx context.Context, ts time.Time, resendDelay, interval time.Duration, notifyFunc NotifyFunc) {
 	alerts := []*Alert{}
->>>>>>> c0d8a56c
 	r.ForEachActiveAlert(func(alert *Alert) {
 		if alert.needsSending(ts, resendDelay) {
 			alert.LastSentAt = ts
