// Copyright 2013 The Prometheus Authors
// Licensed under the Apache License, Version 2.0 (the "License");
// you may not use this file except in compliance with the License.
// You may obtain a copy of the License at
//
// http://www.apache.org/licenses/LICENSE-2.0
//
// Unless required by applicable law or agreed to in writing, software
// distributed under the License is distributed on an "AS IS" BASIS,
// WITHOUT WARRANTIES OR CONDITIONS OF ANY KIND, either express or implied.
// See the License for the specific language governing permissions and
// limitations under the License.

package rules

import (
	"context"
	"errors"
	"fmt"
	"math"
	"net/url"
	"sort"
	"sync"
	"time"

	"github.com/go-kit/log"
	"github.com/go-kit/log/level"
	"github.com/prometheus/client_golang/prometheus"
	"github.com/prometheus/common/model"
	"go.opentelemetry.io/otel"
	"go.opentelemetry.io/otel/attribute"
	"go.opentelemetry.io/otel/codes"

	"github.com/prometheus/prometheus/model/histogram"
	"github.com/prometheus/prometheus/model/labels"
	"github.com/prometheus/prometheus/model/rulefmt"
	"github.com/prometheus/prometheus/model/timestamp"
	"github.com/prometheus/prometheus/model/value"
	"github.com/prometheus/prometheus/notifier"
	"github.com/prometheus/prometheus/promql"
	"github.com/prometheus/prometheus/promql/parser"
	"github.com/prometheus/prometheus/storage"
	"github.com/prometheus/prometheus/tsdb/chunkenc"
	"github.com/prometheus/prometheus/util/strutil"
)

// RuleHealth describes the health state of a rule.
type RuleHealth string

// The possible health states of a rule based on the last execution.
const (
	HealthUnknown RuleHealth = "unknown"
	HealthGood    RuleHealth = "ok"
	HealthBad     RuleHealth = "err"
)

// Constants for instrumentation.
const namespace = "prometheus"

// Metrics for rule evaluation.
type Metrics struct {
	EvalDuration        prometheus.Summary
	IterationDuration   prometheus.Summary
	IterationsMissed    *prometheus.CounterVec
	IterationsScheduled *prometheus.CounterVec
	EvalTotal           *prometheus.CounterVec
	EvalFailures        *prometheus.CounterVec
	GroupInterval       *prometheus.GaugeVec
	GroupLastEvalTime   *prometheus.GaugeVec
	GroupLastDuration   *prometheus.GaugeVec
	GroupRules          *prometheus.GaugeVec
	GroupSamples        *prometheus.GaugeVec
}

// NewGroupMetrics creates a new instance of Metrics and registers it with the provided registerer,
// if not nil.
func NewGroupMetrics(reg prometheus.Registerer) *Metrics {
	m := &Metrics{
		EvalDuration: prometheus.NewSummary(
			prometheus.SummaryOpts{
				Namespace:  namespace,
				Name:       "rule_evaluation_duration_seconds",
				Help:       "The duration for a rule to execute.",
				Objectives: map[float64]float64{0.5: 0.05, 0.9: 0.01, 0.99: 0.001},
			}),
		IterationDuration: prometheus.NewSummary(prometheus.SummaryOpts{
			Namespace:  namespace,
			Name:       "rule_group_duration_seconds",
			Help:       "The duration of rule group evaluations.",
			Objectives: map[float64]float64{0.01: 0.001, 0.05: 0.005, 0.5: 0.05, 0.90: 0.01, 0.99: 0.001},
		}),
		IterationsMissed: prometheus.NewCounterVec(
			prometheus.CounterOpts{
				Namespace: namespace,
				Name:      "rule_group_iterations_missed_total",
				Help:      "The total number of rule group evaluations missed due to slow rule group evaluation.",
			},
			[]string{"rule_group"},
		),
		IterationsScheduled: prometheus.NewCounterVec(
			prometheus.CounterOpts{
				Namespace: namespace,
				Name:      "rule_group_iterations_total",
				Help:      "The total number of scheduled rule group evaluations, whether executed or missed.",
			},
			[]string{"rule_group"},
		),
		EvalTotal: prometheus.NewCounterVec(
			prometheus.CounterOpts{
				Namespace: namespace,
				Name:      "rule_evaluations_total",
				Help:      "The total number of rule evaluations.",
			},
			[]string{"rule_group"},
		),
		EvalFailures: prometheus.NewCounterVec(
			prometheus.CounterOpts{
				Namespace: namespace,
				Name:      "rule_evaluation_failures_total",
				Help:      "The total number of rule evaluation failures.",
			},
			[]string{"rule_group"},
		),
		GroupInterval: prometheus.NewGaugeVec(
			prometheus.GaugeOpts{
				Namespace: namespace,
				Name:      "rule_group_interval_seconds",
				Help:      "The interval of a rule group.",
			},
			[]string{"rule_group"},
		),
		GroupLastEvalTime: prometheus.NewGaugeVec(
			prometheus.GaugeOpts{
				Namespace: namespace,
				Name:      "rule_group_last_evaluation_timestamp_seconds",
				Help:      "The timestamp of the last rule group evaluation in seconds.",
			},
			[]string{"rule_group"},
		),
		GroupLastDuration: prometheus.NewGaugeVec(
			prometheus.GaugeOpts{
				Namespace: namespace,
				Name:      "rule_group_last_duration_seconds",
				Help:      "The duration of the last rule group evaluation.",
			},
			[]string{"rule_group"},
		),
		GroupRules: prometheus.NewGaugeVec(
			prometheus.GaugeOpts{
				Namespace: namespace,
				Name:      "rule_group_rules",
				Help:      "The number of rules.",
			},
			[]string{"rule_group"},
		),
		GroupSamples: prometheus.NewGaugeVec(
			prometheus.GaugeOpts{
				Namespace: namespace,
				Name:      "rule_group_last_evaluation_samples",
				Help:      "The number of samples returned during the last rule group evaluation.",
			},
			[]string{"rule_group"},
		),
	}

	if reg != nil {
		reg.MustRegister(
			m.EvalDuration,
			m.IterationDuration,
			m.IterationsMissed,
			m.IterationsScheduled,
			m.EvalTotal,
			m.EvalFailures,
			m.GroupInterval,
			m.GroupLastEvalTime,
			m.GroupLastDuration,
			m.GroupRules,
			m.GroupSamples,
		)
	}

	return m
}

// QueryFunc processes PromQL queries.
type QueryFunc func(ctx context.Context, q string, t time.Time) (promql.Vector, error)

// EngineQueryFunc returns a new query function that executes instant queries against
// the given engine.
// It converts scalar into vector results.
func EngineQueryFunc(engine *promql.Engine, q storage.Queryable) QueryFunc {
	return func(ctx context.Context, qs string, t time.Time) (promql.Vector, error) {
		q, err := engine.NewInstantQuery(q, nil, qs, t)
		if err != nil {
			return nil, err
		}
		res := q.Exec(ctx)
		if res.Err != nil {
			return nil, res.Err
		}
		switch v := res.Value.(type) {
		case promql.Vector:
			return v, nil
		case promql.Scalar:
			return promql.Vector{promql.Sample{
				Point:  promql.Point{T: v.T, V: v.V},
				Metric: labels.Labels{},
			}}, nil
		default:
			return nil, errors.New("rule result is not a vector or scalar")
		}
	}
}

// A Rule encapsulates a vector expression which is evaluated at a specified
// interval and acted upon (currently either recorded or used for alerting).
type Rule interface {
	Name() string
	// Labels of the rule.
	Labels() labels.Labels
	// eval evaluates the rule, including any associated recording or alerting actions.
	Eval(context.Context, time.Time, QueryFunc, *url.URL, int) (promql.Vector, error)
	// String returns a human-readable string representation of the rule.
	String() string
	// Query returns the rule query expression.
	Query() parser.Expr
	// SetLastErr sets the current error experienced by the rule.
	SetLastError(error)
	// LastErr returns the last error experienced by the rule.
	LastError() error
	// SetHealth sets the current health of the rule.
	SetHealth(RuleHealth)
	// Health returns the current health of the rule.
	Health() RuleHealth
	SetEvaluationDuration(time.Duration)
	// GetEvaluationDuration returns last evaluation duration.
	// NOTE: Used dynamically by rules.html template.
	GetEvaluationDuration() time.Duration
	SetEvaluationTimestamp(time.Time)
	// GetEvaluationTimestamp returns last evaluation timestamp.
	// NOTE: Used dynamically by rules.html template.
	GetEvaluationTimestamp() time.Time
}

// Group is a set of rules that have a logical relation.
type Group struct {
	name                 string
	file                 string
	interval             time.Duration
	limit                int
	rules                []Rule
	seriesInPreviousEval []map[string]labels.Labels // One per Rule.
	staleSeries          []labels.Labels
	opts                 *ManagerOptions
	mtx                  sync.Mutex
	evaluationTime       time.Duration
	lastEvaluation       time.Time

	shouldRestore bool

	markStale   bool
	done        chan struct{}
	terminated  chan struct{}
	managerDone chan struct{}

	logger log.Logger

	metrics *Metrics

	ruleGroupPostProcessFunc RuleGroupPostProcessFunc
}

// This function will be used before each rule group evaluation if not nil.
// Use this function type if the rule group post processing is needed.
type RuleGroupPostProcessFunc func(g *Group, lastEvalTimestamp time.Time, log log.Logger) error

type GroupOptions struct {
	Name, File               string
	Interval                 time.Duration
	Limit                    int
	Rules                    []Rule
	ShouldRestore            bool
	Opts                     *ManagerOptions
	done                     chan struct{}
	RuleGroupPostProcessFunc RuleGroupPostProcessFunc
}

// NewGroup makes a new Group with the given name, options, and rules.
func NewGroup(o GroupOptions) *Group {
	metrics := o.Opts.Metrics
	if metrics == nil {
		metrics = NewGroupMetrics(o.Opts.Registerer)
	}

	key := GroupKey(o.File, o.Name)
	metrics.IterationsMissed.WithLabelValues(key)
	metrics.IterationsScheduled.WithLabelValues(key)
	metrics.EvalTotal.WithLabelValues(key)
	metrics.EvalFailures.WithLabelValues(key)
	metrics.GroupLastEvalTime.WithLabelValues(key)
	metrics.GroupLastDuration.WithLabelValues(key)
	metrics.GroupRules.WithLabelValues(key).Set(float64(len(o.Rules)))
	metrics.GroupSamples.WithLabelValues(key)
	metrics.GroupInterval.WithLabelValues(key).Set(o.Interval.Seconds())

	return &Group{
		name:                     o.Name,
		file:                     o.File,
		interval:                 o.Interval,
		limit:                    o.Limit,
		rules:                    o.Rules,
		shouldRestore:            o.ShouldRestore,
		opts:                     o.Opts,
		seriesInPreviousEval:     make([]map[string]labels.Labels, len(o.Rules)),
		done:                     make(chan struct{}),
		managerDone:              o.done,
		terminated:               make(chan struct{}),
		logger:                   log.With(o.Opts.Logger, "file", o.File, "group", o.Name),
		metrics:                  metrics,
		ruleGroupPostProcessFunc: o.RuleGroupPostProcessFunc,
	}
}

// Name returns the group name.
func (g *Group) Name() string { return g.name }

// File returns the group's file.
func (g *Group) File() string { return g.file }

// Rules returns the group's rules.
func (g *Group) Rules() []Rule { return g.rules }

// Queryable returns the group's querable.
func (g *Group) Queryable() storage.Queryable { return g.opts.Queryable }

// Context returns the group's context.
func (g *Group) Context() context.Context { return g.opts.Context }

// Interval returns the group's interval.
func (g *Group) Interval() time.Duration { return g.interval }

// Limit returns the group's limit.
func (g *Group) Limit() int { return g.limit }

func (g *Group) run(ctx context.Context) {
	defer close(g.terminated)

	// Wait an initial amount to have consistently slotted intervals.
	evalTimestamp := g.EvalTimestamp(time.Now().UnixNano()).Add(g.interval)
	select {
	case <-time.After(time.Until(evalTimestamp)):
	case <-g.done:
		return
	}

	ctx = promql.NewOriginContext(ctx, map[string]interface{}{
		"ruleGroup": map[string]string{
			"file": g.File(),
			"name": g.Name(),
		},
	})

	iter := func() {
		g.metrics.IterationsScheduled.WithLabelValues(GroupKey(g.file, g.name)).Inc()

		start := time.Now()
		g.Eval(ctx, evalTimestamp)
		timeSinceStart := time.Since(start)

		g.metrics.IterationDuration.Observe(timeSinceStart.Seconds())
		g.setEvaluationTime(timeSinceStart)
		g.setLastEvaluation(start)
	}

	// The assumption here is that since the ticker was started after having
	// waited for `evalTimestamp` to pass, the ticks will trigger soon
	// after each `evalTimestamp + N * g.interval` occurrence.
	tick := time.NewTicker(g.interval)
	defer tick.Stop()

	defer func() {
		if !g.markStale {
			return
		}
		go func(now time.Time) {
			for _, rule := range g.seriesInPreviousEval {
				for _, r := range rule {
					g.staleSeries = append(g.staleSeries, r)
				}
			}
			// That can be garbage collected at this point.
			g.seriesInPreviousEval = nil
			// Wait for 2 intervals to give the opportunity to renamed rules
			// to insert new series in the tsdb. At this point if there is a
			// renamed rule, it should already be started.
			select {
			case <-g.managerDone:
			case <-time.After(2 * g.interval):
				g.cleanupStaleSeries(ctx, now)
			}
		}(time.Now())
	}()

	iter()
	if g.shouldRestore {
		// If we have to restore, we wait for another Eval to finish.
		// The reason behind this is, during first eval (or before it)
		// we might not have enough data scraped, and recording rules would not
		// have updated the latest values, on which some alerts might depend.
		select {
		case <-g.done:
			return
		case <-tick.C:
			missed := (time.Since(evalTimestamp) / g.interval) - 1
			if missed > 0 {
				g.metrics.IterationsMissed.WithLabelValues(GroupKey(g.file, g.name)).Add(float64(missed))
				g.metrics.IterationsScheduled.WithLabelValues(GroupKey(g.file, g.name)).Add(float64(missed))
			}
			evalTimestamp = evalTimestamp.Add((missed + 1) * g.interval)
			iter()
		}

		g.RestoreForState(time.Now())
		g.shouldRestore = false
	}

	for {
		select {
		case <-g.done:
			return
		default:
			select {
			case <-g.done:
				return
			case <-tick.C:
				missed := (time.Since(evalTimestamp) / g.interval) - 1
				if missed > 0 {
					g.metrics.IterationsMissed.WithLabelValues(GroupKey(g.file, g.name)).Add(float64(missed))
					g.metrics.IterationsScheduled.WithLabelValues(GroupKey(g.file, g.name)).Add(float64(missed))
				}
				evalTimestamp = evalTimestamp.Add((missed + 1) * g.interval)

				useRuleGroupPostProcessFunc(g, evalTimestamp.Add(-(missed+1)*g.interval))

				iter()
			}
		}
	}
}

func useRuleGroupPostProcessFunc(g *Group, lastEvalTimestamp time.Time) {
	if g.ruleGroupPostProcessFunc != nil {
		err := g.ruleGroupPostProcessFunc(g, lastEvalTimestamp, g.logger)
		if err != nil {
			level.Warn(g.logger).Log("msg", "ruleGroupPostProcessFunc failed", "err", err)
		}
	}
}

func (g *Group) stop() {
	close(g.done)
	<-g.terminated
}

func (g *Group) hash() uint64 {
	l := labels.New(
		labels.Label{Name: "name", Value: g.name},
		labels.Label{Name: "file", Value: g.file},
	)
	return l.Hash()
}

// AlertingRules returns the list of the group's alerting rules.
func (g *Group) AlertingRules() []*AlertingRule {
	g.mtx.Lock()
	defer g.mtx.Unlock()

	var alerts []*AlertingRule
	for _, rule := range g.rules {
		if alertingRule, ok := rule.(*AlertingRule); ok {
			alerts = append(alerts, alertingRule)
		}
	}
	sort.Slice(alerts, func(i, j int) bool {
		return alerts[i].State() > alerts[j].State() ||
			(alerts[i].State() == alerts[j].State() &&
				alerts[i].Name() < alerts[j].Name())
	})
	return alerts
}

// HasAlertingRules returns true if the group contains at least one AlertingRule.
func (g *Group) HasAlertingRules() bool {
	g.mtx.Lock()
	defer g.mtx.Unlock()

	for _, rule := range g.rules {
		if _, ok := rule.(*AlertingRule); ok {
			return true
		}
	}
	return false
}

// GetEvaluationTime returns the time in seconds it took to evaluate the rule group.
func (g *Group) GetEvaluationTime() time.Duration {
	g.mtx.Lock()
	defer g.mtx.Unlock()
	return g.evaluationTime
}

// setEvaluationTime sets the time in seconds the last evaluation took.
func (g *Group) setEvaluationTime(dur time.Duration) {
	g.metrics.GroupLastDuration.WithLabelValues(GroupKey(g.file, g.name)).Set(dur.Seconds())

	g.mtx.Lock()
	defer g.mtx.Unlock()
	g.evaluationTime = dur
}

// GetLastEvaluation returns the time the last evaluation of the rule group took place.
func (g *Group) GetLastEvaluation() time.Time {
	g.mtx.Lock()
	defer g.mtx.Unlock()
	return g.lastEvaluation
}

// setLastEvaluation updates evaluationTimestamp to the timestamp of when the rule group was last evaluated.
func (g *Group) setLastEvaluation(ts time.Time) {
	g.metrics.GroupLastEvalTime.WithLabelValues(GroupKey(g.file, g.name)).Set(float64(ts.UnixNano()) / 1e9)

	g.mtx.Lock()
	defer g.mtx.Unlock()
	g.lastEvaluation = ts
}

// EvalTimestamp returns the immediately preceding consistently slotted evaluation time.
func (g *Group) EvalTimestamp(startTime int64) time.Time {
	var (
		offset = int64(g.hash() % uint64(g.interval))
		adjNow = startTime - offset
		base   = adjNow - (adjNow % int64(g.interval))
	)

	return time.Unix(0, base+offset).UTC()
}

func nameAndLabels(rule Rule) string {
	return rule.Name() + rule.Labels().String()
}

// CopyState copies the alerting rule and staleness related state from the given group.
//
// Rules are matched based on their name and labels. If there are duplicates, the
// first is matched with the first, second with the second etc.
func (g *Group) CopyState(from *Group) {
	g.evaluationTime = from.evaluationTime
	g.lastEvaluation = from.lastEvaluation

	ruleMap := make(map[string][]int, len(from.rules))

	for fi, fromRule := range from.rules {
		nameAndLabels := nameAndLabels(fromRule)
		l := ruleMap[nameAndLabels]
		ruleMap[nameAndLabels] = append(l, fi)
	}

	for i, rule := range g.rules {
		nameAndLabels := nameAndLabels(rule)
		indexes := ruleMap[nameAndLabels]
		if len(indexes) == 0 {
			continue
		}
		fi := indexes[0]
		g.seriesInPreviousEval[i] = from.seriesInPreviousEval[fi]
		ruleMap[nameAndLabels] = indexes[1:]

		ar, ok := rule.(*AlertingRule)
		if !ok {
			continue
		}
		far, ok := from.rules[fi].(*AlertingRule)
		if !ok {
			continue
		}

		for fp, a := range far.active {
			ar.active[fp] = a
		}
	}

	// Handle deleted and unmatched duplicate rules.
	g.staleSeries = from.staleSeries
	for fi, fromRule := range from.rules {
		nameAndLabels := nameAndLabels(fromRule)
		l := ruleMap[nameAndLabels]
		if len(l) != 0 {
			for _, series := range from.seriesInPreviousEval[fi] {
				g.staleSeries = append(g.staleSeries, series)
			}
		}
	}
}

// Eval runs a single evaluation cycle in which all rules are evaluated sequentially.
func (g *Group) Eval(ctx context.Context, ts time.Time) {
	var samplesTotal float64
	for i, rule := range g.rules {
		select {
		case <-g.done:
			return
		default:
		}

		func(i int, rule Rule) {
			ctx, sp := otel.Tracer("").Start(ctx, "rule")
			sp.SetAttributes(attribute.String("name", rule.Name()))
			defer func(t time.Time) {
				sp.End()

				since := time.Since(t)
				g.metrics.EvalDuration.Observe(since.Seconds())
				rule.SetEvaluationDuration(since)
				rule.SetEvaluationTimestamp(t)
			}(time.Now())

			g.metrics.EvalTotal.WithLabelValues(GroupKey(g.File(), g.Name())).Inc()

			vector, err := rule.Eval(ctx, ts, g.opts.QueryFunc, g.opts.ExternalURL, g.Limit())
			if err != nil {
				rule.SetHealth(HealthBad)
				rule.SetLastError(err)
				sp.SetStatus(codes.Error, err.Error())
				g.metrics.EvalFailures.WithLabelValues(GroupKey(g.File(), g.Name())).Inc()

				// Canceled queries are intentional termination of queries. This normally
				// happens on shutdown and thus we skip logging of any errors here.
				var eqc promql.ErrQueryCanceled
				if !errors.As(err, &eqc) {
					level.Warn(g.logger).Log("name", rule.Name(), "index", i, "msg", "Evaluating rule failed", "rule", rule, "err", err)
				}
				return
			}
			rule.SetHealth(HealthGood)
			rule.SetLastError(nil)
			samplesTotal += float64(len(vector))

			if ar, ok := rule.(*AlertingRule); ok {
				ar.sendAlerts(ctx, ts, g.opts.ResendDelay, g.interval, g.opts.NotifyFunc)
			}
			var (
				numOutOfOrder = 0
				numTooOld     = 0
				numDuplicates = 0
			)

			app := g.opts.Appendable.Appender(ctx)
			seriesReturned := make(map[string]labels.Labels, len(g.seriesInPreviousEval[i]))
			defer func() {
				if err := app.Commit(); err != nil {
					rule.SetHealth(HealthBad)
					rule.SetLastError(err)
					sp.SetStatus(codes.Error, err.Error())
					g.metrics.EvalFailures.WithLabelValues(GroupKey(g.File(), g.Name())).Inc()

					level.Warn(g.logger).Log("name", rule.Name(), "index", i, "msg", "Rule sample appending failed", "err", err)
					return
				}
				g.seriesInPreviousEval[i] = seriesReturned
			}()

			for _, s := range vector {
				if s.H != nil {
					// We assume that all native histogram results are gauge histograms.
					// TODO(codesome): once PromQL can give the counter reset info, remove this assumption.
					s.H.CounterResetHint = histogram.GaugeType
					_, err = app.AppendHistogram(0, s.Metric, s.T, nil, s.H)
				} else {
					_, err = app.Append(0, s.Metric, s.T, s.V)
				}

				if err != nil {
					rule.SetHealth(HealthBad)
					rule.SetLastError(err)
					sp.SetStatus(codes.Error, err.Error())
					unwrappedErr := errors.Unwrap(err)
					if unwrappedErr == nil {
						unwrappedErr = err
					}
					switch {
					case errors.Is(unwrappedErr, storage.ErrOutOfOrderSample):
						numOutOfOrder++
						level.Debug(g.logger).Log("name", rule.Name(), "index", i, "msg", "Rule evaluation result discarded", "err", err, "sample", s)
					case errors.Is(unwrappedErr, storage.ErrTooOldSample):
						numTooOld++
						level.Debug(g.logger).Log("name", rule.Name(), "index", i, "msg", "Rule evaluation result discarded", "err", err, "sample", s)
					case errors.Is(unwrappedErr, storage.ErrDuplicateSampleForTimestamp):
						numDuplicates++
						level.Debug(g.logger).Log("name", rule.Name(), "index", i, "msg", "Rule evaluation result discarded", "err", err, "sample", s)
					default:
						level.Warn(g.logger).Log("name", rule.Name(), "index", i, "msg", "Rule evaluation result discarded", "err", err, "sample", s)
					}
				} else {
					buf := [1024]byte{}
					seriesReturned[string(s.Metric.Bytes(buf[:]))] = s.Metric
				}
			}
			if numOutOfOrder > 0 {
				level.Warn(g.logger).Log("name", rule.Name(), "index", i, "msg", "Error on ingesting out-of-order result from rule evaluation", "numDropped", numOutOfOrder)
			}
			if numTooOld > 0 {
				level.Warn(g.logger).Log("name", rule.Name(), "index", i, "msg", "Error on ingesting too old result from rule evaluation", "numDropped", numTooOld)
			}
			if numDuplicates > 0 {
				level.Warn(g.logger).Log("name", rule.Name(), "index", i, "msg", "Error on ingesting results from rule evaluation with different value but same timestamp", "numDropped", numDuplicates)
			}

			for metric, lset := range g.seriesInPreviousEval[i] {
				if _, ok := seriesReturned[metric]; !ok {
					// Series no longer exposed, mark it stale.
					_, err = app.Append(0, lset, timestamp.FromTime(ts), math.Float64frombits(value.StaleNaN))
					unwrappedErr := errors.Unwrap(err)
					if unwrappedErr == nil {
						unwrappedErr = err
					}
					switch {
					case unwrappedErr == nil:
					case errors.Is(unwrappedErr, storage.ErrOutOfOrderSample),
						errors.Is(unwrappedErr, storage.ErrTooOldSample),
						errors.Is(unwrappedErr, storage.ErrDuplicateSampleForTimestamp):
						// Do not count these in logging, as this is expected if series
						// is exposed from a different rule.
					default:
						level.Warn(g.logger).Log("name", rule.Name(), "index", i, "msg", "Adding stale sample failed", "sample", lset.String(), "err", err)
					}
				}
			}
		}(i, rule)
	}
	if g.metrics != nil {
		g.metrics.GroupSamples.WithLabelValues(GroupKey(g.File(), g.Name())).Set(samplesTotal)
	}
	g.cleanupStaleSeries(ctx, ts)
}

func (g *Group) cleanupStaleSeries(ctx context.Context, ts time.Time) {
	if len(g.staleSeries) == 0 {
		return
	}
	app := g.opts.Appendable.Appender(ctx)
	for _, s := range g.staleSeries {
		// Rule that produced series no longer configured, mark it stale.
		_, err := app.Append(0, s, timestamp.FromTime(ts), math.Float64frombits(value.StaleNaN))
		unwrappedErr := errors.Unwrap(err)
		if unwrappedErr == nil {
			unwrappedErr = err
		}
		switch {
		case unwrappedErr == nil:
		case errors.Is(unwrappedErr, storage.ErrOutOfOrderSample),
			errors.Is(unwrappedErr, storage.ErrTooOldSample),
			errors.Is(unwrappedErr, storage.ErrDuplicateSampleForTimestamp):
			// Do not count these in logging, as this is expected if series
			// is exposed from a different rule.
		default:
			level.Warn(g.logger).Log("msg", "Adding stale sample for previous configuration failed", "sample", s, "err", err)
		}
	}
	if err := app.Commit(); err != nil {
		level.Warn(g.logger).Log("msg", "Stale sample appending for previous configuration failed", "err", err)
	} else {
		g.staleSeries = nil
	}
}

// RestoreForState restores the 'for' state of the alerts
// by looking up last ActiveAt from storage.
func (g *Group) RestoreForState(ts time.Time) {
	maxtMS := int64(model.TimeFromUnixNano(ts.UnixNano()))
	// We allow restoration only if alerts were active before after certain time.
	mint := ts.Add(-g.opts.OutageTolerance)
	mintMS := int64(model.TimeFromUnixNano(mint.UnixNano()))
	q, err := g.opts.Queryable.Querier(g.opts.Context, mintMS, maxtMS)
	if err != nil {
		level.Error(g.logger).Log("msg", "Failed to get Querier", "err", err)
		return
	}
	defer func() {
		if err := q.Close(); err != nil {
			level.Error(g.logger).Log("msg", "Failed to close Querier", "err", err)
		}
	}()

	for _, rule := range g.Rules() {
		alertRule, ok := rule.(*AlertingRule)
		if !ok {
			continue
		}

		alertHoldDuration := alertRule.HoldDuration()
		if alertHoldDuration < g.opts.ForGracePeriod {
			// If alertHoldDuration is already less than grace period, we would not
			// like to make it wait for `g.opts.ForGracePeriod` time before firing.
			// Hence we skip restoration, which will make it wait for alertHoldDuration.
			alertRule.SetRestored(true)
			continue
		}

		alertRule.ForEachActiveAlert(func(a *Alert) {
			var s storage.Series

			s, err := alertRule.QueryforStateSeries(a, q)
			if err != nil {
				// Querier Warnings are ignored. We do not care unless we have an error.
				level.Error(g.logger).Log(
					"msg", "Failed to restore 'for' state",
					labels.AlertName, alertRule.Name(),
					"stage", "Select",
					"err", err,
				)
				return
			}

			if s == nil {
				return
			}

			// Series found for the 'for' state.
			var t int64
			var v float64
			it := s.Iterator(nil)
			for it.Next() == chunkenc.ValFloat {
				t, v = it.At()
			}
			if it.Err() != nil {
				level.Error(g.logger).Log("msg", "Failed to restore 'for' state",
					labels.AlertName, alertRule.Name(), "stage", "Iterator", "err", it.Err())
				return
			}
			if value.IsStaleNaN(v) { // Alert was not active.
				return
			}

			downAt := time.Unix(t/1000, 0).UTC()
			restoredActiveAt := time.Unix(int64(v), 0).UTC()
			timeSpentPending := downAt.Sub(restoredActiveAt)
			timeRemainingPending := alertHoldDuration - timeSpentPending

			if timeRemainingPending <= 0 {
				// It means that alert was firing when prometheus went down.
				// In the next Eval, the state of this alert will be set back to
				// firing again if it's still firing in that Eval.
				// Nothing to be done in this case.
			} else if timeRemainingPending < g.opts.ForGracePeriod {
				// (new) restoredActiveAt = (ts + m.opts.ForGracePeriod) - alertHoldDuration
				//                            /* new firing time */      /* moving back by hold duration */
				//
				// Proof of correctness:
				// firingTime = restoredActiveAt.Add(alertHoldDuration)
				//            = ts + m.opts.ForGracePeriod - alertHoldDuration + alertHoldDuration
				//            = ts + m.opts.ForGracePeriod
				//
				// Time remaining to fire = firingTime.Sub(ts)
				//                        = (ts + m.opts.ForGracePeriod) - ts
				//                        = m.opts.ForGracePeriod
				restoredActiveAt = ts.Add(g.opts.ForGracePeriod).Add(-alertHoldDuration)
			} else {
				// By shifting ActiveAt to the future (ActiveAt + some_duration),
				// the total pending time from the original ActiveAt
				// would be `alertHoldDuration + some_duration`.
				// Here, some_duration = downDuration.
				downDuration := ts.Sub(downAt)
				restoredActiveAt = restoredActiveAt.Add(downDuration)
			}

			a.ActiveAt = restoredActiveAt
			level.Debug(g.logger).Log("msg", "'for' state restored",
				labels.AlertName, alertRule.Name(), "restored_time", a.ActiveAt.Format(time.RFC850),
				"labels", a.Labels.String())
		})

		alertRule.SetRestored(true)
	}
}

// Equals return if two groups are the same.
func (g *Group) Equals(ng *Group) bool {
	if g.name != ng.name {
		return false
	}

	if g.file != ng.file {
		return false
	}

	if g.interval != ng.interval {
		return false
	}

	if g.limit != ng.limit {
		return false
	}

	if len(g.rules) != len(ng.rules) {
		return false
	}

	for i, gr := range g.rules {
		if gr.String() != ng.rules[i].String() {
			return false
		}
	}

	return true
}

// The Manager manages recording and alerting rules.
type Manager struct {
	opts     *ManagerOptions
	groups   map[string]*Group
	mtx      sync.RWMutex
	block    chan struct{}
	done     chan struct{}
	restored bool

	logger log.Logger
}

// NotifyFunc sends notifications about a set of alerts generated by the given expression.
type NotifyFunc func(ctx context.Context, expr string, alerts ...*Alert)

// ManagerOptions bundles options for the Manager.
type ManagerOptions struct {
	ExternalURL     *url.URL
	QueryFunc       QueryFunc
	NotifyFunc      NotifyFunc
	Context         context.Context
	Appendable      storage.Appendable
	Queryable       storage.Queryable
	Logger          log.Logger
	Registerer      prometheus.Registerer
	OutageTolerance time.Duration
	ForGracePeriod  time.Duration
	ResendDelay     time.Duration
	GroupLoader     GroupLoader

	Metrics *Metrics
}

// NewManager returns an implementation of Manager, ready to be started
// by calling the Run method.
func NewManager(o *ManagerOptions) *Manager {
	if o.Metrics == nil {
		o.Metrics = NewGroupMetrics(o.Registerer)
	}

	if o.GroupLoader == nil {
		o.GroupLoader = FileLoader{}
	}

	m := &Manager{
		groups: map[string]*Group{},
		opts:   o,
		block:  make(chan struct{}),
		done:   make(chan struct{}),
		logger: o.Logger,
	}

	return m
}

// Run starts processing of the rule manager. It is blocking.
func (m *Manager) Run() {
	level.Info(m.logger).Log("msg", "Starting rule manager...")
	m.start()
	<-m.done
}

func (m *Manager) start() {
	close(m.block)
}

// Stop the rule manager's rule evaluation cycles.
func (m *Manager) Stop() {
	m.mtx.Lock()
	defer m.mtx.Unlock()

	level.Info(m.logger).Log("msg", "Stopping rule manager...")

	for _, eg := range m.groups {
		eg.stop()
	}

	// Shut down the groups waiting multiple evaluation intervals to write
	// staleness markers.
	close(m.done)

	level.Info(m.logger).Log("msg", "Rule manager stopped")
}

// Update the rule manager's state as the config requires. If
// loading the new rules failed the old rule set is restored.
func (m *Manager) Update(interval time.Duration, files []string, externalLabels labels.Labels, externalURL string, ruleGroupPostProcessFunc RuleGroupPostProcessFunc) error {
	m.mtx.Lock()
	defer m.mtx.Unlock()

	groups, errs := m.LoadGroups(interval, externalLabels, externalURL, ruleGroupPostProcessFunc, files...)

	if errs != nil {
		for _, e := range errs {
			level.Error(m.logger).Log("msg", "loading groups failed", "err", e)
		}
		return errors.New("error loading rules, previous rule set restored")
	}
	m.restored = true

	var wg sync.WaitGroup
	for _, newg := range groups {
		// If there is an old group with the same identifier,
		// check if new group equals with the old group, if yes then skip it.
		// If not equals, stop it and wait for it to finish the current iteration.
		// Then copy it into the new group.
		gn := GroupKey(newg.file, newg.name)
		oldg, ok := m.groups[gn]
		delete(m.groups, gn)

		if ok && oldg.Equals(newg) {
			groups[gn] = oldg
			continue
		}

		wg.Add(1)
		go func(newg *Group) {
			if ok {
				oldg.stop()
				newg.CopyState(oldg)
			}
			wg.Done()
			// Wait with starting evaluation until the rule manager
			// is told to run. This is necessary to avoid running
			// queries against a bootstrapping storage.
			<-m.block
			newg.run(m.opts.Context)
		}(newg)
	}

	// Stop remaining old groups.
	wg.Add(len(m.groups))
	for n, oldg := range m.groups {
		go func(n string, g *Group) {
			g.markStale = true
			g.stop()
			if m := g.metrics; m != nil {
				m.IterationsMissed.DeleteLabelValues(n)
				m.IterationsScheduled.DeleteLabelValues(n)
				m.EvalTotal.DeleteLabelValues(n)
				m.EvalFailures.DeleteLabelValues(n)
				m.GroupInterval.DeleteLabelValues(n)
				m.GroupLastEvalTime.DeleteLabelValues(n)
				m.GroupLastDuration.DeleteLabelValues(n)
				m.GroupRules.DeleteLabelValues(n)
				m.GroupSamples.DeleteLabelValues((n))
			}
			wg.Done()
		}(n, oldg)
	}

	wg.Wait()
	m.groups = groups

	return nil
}

<<<<<<< HEAD
func (m *Manager) EditGroup(interval time.Duration, rule string, groupName string) error {
	m.mtx.Lock()
	defer m.mtx.Unlock()

	m.restored = true

	var groups map[string]*Group
	var errs []error

	groups, errs = m.LoadGroup(interval, rule, groupName)

	if errs != nil {
		for _, e := range errs {
			level.Error(m.logger).Log("msg", "loading groups failed", "err", e)
		}
		return errors.New("error loading rules, previous rule set restored")
	}

	var wg sync.WaitGroup

	for _, newg := range groups {
		wg.Add(1)

		// If there is an old group with the same identifier, stop it and wait for
		// it to finish the current iteration. Then copy it into the new group.
		gn := groupKey(newg.name, newg.file)
		oldg, ok := m.groups[gn]
		if !ok {
			return errors.New("rule not found")
		}

		delete(m.groups, gn)

		go func(newg *Group) {
			if ok {
				oldg.stop()
				newg.CopyState(oldg)
			}
			go func() {
				// Wait with starting evaluation until the rule manager
				// is told to run. This is necessary to avoid running
				// queries against a bootstrapping storage.
				<-m.block
				newg.run(m.opts.Context)
			}()
			wg.Done()
		}(newg)

		m.groups[gn] = newg

	}

	// // Stop remaining old groups.
	// for _, oldg := range m.groups {
	// 	oldg.stop()
	// }

	wg.Wait()

	return nil
}

func (m *Manager) UpdateGroupWithAction(interval time.Duration, rule string, groupName string, action string) error {
	m.mtx.Lock()
	defer m.mtx.Unlock()

	m.restored = true

	var groups map[string]*Group
	var errs []error

	if action == "add" {
		groups, errs = m.LoadAddedGroups(interval, rule, groupName)
	} else if action == "delete" {
		groups, errs = m.LoadDeletedGroups(interval, groupName)
	}

	if errs != nil {
		for _, e := range errs {
			level.Error(m.logger).Log("msg", "loading groups failed", "err", e)
		}
		return errors.New("error loading rules, previous rule set restored")
	}

	var wg sync.WaitGroup

	for _, newg := range groups {
		wg.Add(1)

		// If there is an old group with the same identifier, stop it and wait for
		// it to finish the current iteration. Then copy it into the new group.
		gn := groupKey(newg.name, newg.file)
		oldg, ok := m.groups[gn]
		delete(m.groups, gn)

		go func(newg *Group) {
			if ok {
				oldg.stop()
				newg.CopyState(oldg)
			}
			go func() {
				// Wait with starting evaluation until the rule manager
				// is told to run. This is necessary to avoid running
				// queries against a bootstrapping storage.
				<-m.block
				newg.run(m.opts.Context)
			}()
			wg.Done()
		}(newg)
	}

	// Stop remaining old groups.
	for _, oldg := range m.groups {
		oldg.stop()
	}

	wg.Wait()
	m.groups = groups

	return nil
}
func (m *Manager) DeleteGroup(interval time.Duration, rule string, groupName string) error {
	m.mtx.Lock()
	defer m.mtx.Unlock()

	m.restored = true

	filename := "webAppEditor"

	gn := groupKey(groupName, filename)
	oldg, ok := m.groups[gn]

	var wg sync.WaitGroup
	wg.Add(1)
	go func(newg *Group) {
		if ok {
			oldg.stop()
			delete(m.groups, gn)
		}
		defer wg.Done()
	}(oldg)

	wg.Wait()

	return nil
}

func (m *Manager) AddGroup(interval time.Duration, rule string, groupName string) error {
	m.mtx.Lock()
	defer m.mtx.Unlock()

	m.restored = true

	var groups map[string]*Group
	var errs []error

	groups, errs = m.LoadGroup(interval, rule, groupName)

	if errs != nil {
		for _, e := range errs {
			level.Error(m.logger).Log("msg", "loading groups failed", "err", e)
		}
		return errors.New("error loading rules, previous rule set restored")
	}

	var wg sync.WaitGroup

	for _, newg := range groups {
		wg.Add(1)

		// If there is an old group with the same identifier, stop it and wait for
		// it to finish the current iteration. Then copy it into the new group.
		gn := groupKey(newg.name, newg.file)
		oldg, ok := m.groups[gn]
		delete(m.groups, gn)

		go func(newg *Group) {
			if ok {
				oldg.stop()
				newg.CopyState(oldg)
			}
			go func() {
				// Wait with starting evaluation until the rule manager
				// is told to run. This is necessary to avoid running
				// queries against a bootstrapping storage.
				<-m.block
				newg.run(m.opts.Context)
			}()
			wg.Done()
		}(newg)

		if !ok {
			m.groups[gn] = newg
		}
	}

	wg.Wait()

	return nil
}
=======
// GroupLoader is responsible for loading rule groups from arbitrary sources and parsing them.
type GroupLoader interface {
	Load(identifier string) (*rulefmt.RuleGroups, []error)
	Parse(query string) (parser.Expr, error)
}

// FileLoader is the default GroupLoader implementation. It defers to rulefmt.ParseFile
// and parser.ParseExpr
type FileLoader struct{}

func (FileLoader) Load(identifier string) (*rulefmt.RuleGroups, []error) {
	return rulefmt.ParseFile(identifier)
}

func (FileLoader) Parse(query string) (parser.Expr, error) { return parser.ParseExpr(query) }
>>>>>>> 9f91215b

// LoadGroups reads groups from a list of files.
func (m *Manager) LoadGroups(
	interval time.Duration, externalLabels labels.Labels, externalURL string, ruleGroupPostProcessFunc RuleGroupPostProcessFunc, filenames ...string,
) (map[string]*Group, []error) {
	groups := make(map[string]*Group)

	shouldRestore := !m.restored

	for _, fn := range filenames {
		rgs, errs := m.opts.GroupLoader.Load(fn)
		if errs != nil {
			return nil, errs
		}

		for _, rg := range rgs.Groups {
			itv := interval
			if rg.Interval != 0 {
				itv = time.Duration(rg.Interval)
			}

			rules := make([]Rule, 0, len(rg.Rules))
			for _, r := range rg.Rules {
				expr, err := m.opts.GroupLoader.Parse(r.Expr.Value)
				if err != nil {
					return nil, []error{fmt.Errorf("%s: %w", fn, err)}
				}

				if r.Alert.Value != "" {
					rules = append(rules, NewAlertingRule(
						r.Alert.Value,
						expr,
						time.Duration(r.For),
						labels.FromMap(r.Labels),
						labels.FromMap(r.Annotations),
						externalLabels,
						externalURL,
						m.restored,
						log.With(m.logger, "alert", r.Alert),
					))
					continue
				}
				rules = append(rules, NewRecordingRule(
					r.Record.Value,
					expr,
					labels.FromMap(r.Labels),
				))
			}

			groups[GroupKey(fn, rg.Name)] = NewGroup(GroupOptions{
				Name:                     rg.Name,
				File:                     fn,
				Interval:                 itv,
				Limit:                    rg.Limit,
				Rules:                    rules,
				ShouldRestore:            shouldRestore,
				Opts:                     m.opts,
				done:                     m.done,
				RuleGroupPostProcessFunc: ruleGroupPostProcessFunc,
			})
		}
	}

	return groups, nil
}

<<<<<<< HEAD
// LoadGroups reads groups from a list of files.
func (m *Manager) LoadGroup(interval time.Duration, rule string, groupName string) (map[string]*Group, []error) {
	groups := make(map[string]*Group)

	shouldRestore := !m.restored

	filename := "webAppEditor"

	rg, errs := rulefmt.ParseGroup([]byte(rule), groupName)

	if errs != nil {
		return nil, errs
	}

	itv := interval
	if rg.Interval != 0 {
		itv = time.Duration(rg.Interval)
	}

	rules := make([]Rule, 0, len(rg.Rules))
	for _, r := range rg.Rules {
		expr, err := promql.ParseExpr(r.Expr)
		if err != nil {
			return nil, []error{err}
		}

		if r.Alert != "" {
			rules = append(rules, NewAlertingRule(
				r.Alert,
				expr,
				time.Duration(r.For),
				labels.FromMap(r.Labels),
				labels.FromMap(r.Annotations),
				m.restored,
				log.With(m.logger, "alert", r.Alert),
			))
			continue
		}
		rules = append(rules, NewRecordingRule(
			r.Record,
			expr,
			labels.FromMap(r.Labels),
		))
	}

	groups[groupKey(rg.Name, filename)] = NewGroup(rg.Name, filename, itv, rules, shouldRestore, m.opts)

	return groups, nil
}

// LoadGroups reads groups from a list of files.
func (m *Manager) LoadAddedGroups(interval time.Duration, rule string, groupName string) (map[string]*Group, []error) {
	groups := make(map[string]*Group)

	shouldRestore := !m.restored

	filename := "webAppEditor"

	rg, errs := rulefmt.ParseGroup([]byte(rule), groupName)

	if errs != nil {
		return nil, errs
	}

	customGroups := m.RuleGroupsWithoutLock()
	for _, group := range customGroups {

		groups[groupKey(group.Name(), group.File())] = group
	}

	itv := interval
	if rg.Interval != 0 {
		itv = time.Duration(rg.Interval)
	}

	rules := make([]Rule, 0, len(rg.Rules))
	for _, r := range rg.Rules {
		expr, err := promql.ParseExpr(r.Expr)
		if err != nil {
			return nil, []error{err}
		}

		if r.Alert != "" {
			rules = append(rules, NewAlertingRule(
				r.Alert,
				expr,
				time.Duration(r.For),
				labels.FromMap(r.Labels),
				labels.FromMap(r.Annotations),
				m.restored,
				log.With(m.logger, "alert", r.Alert),
			))
			continue
		}
		rules = append(rules, NewRecordingRule(
			r.Record,
			expr,
			labels.FromMap(r.Labels),
		))
	}

	groups[groupKey(rg.Name, filename)] = NewGroup(rg.Name, filename, itv, rules, shouldRestore, m.opts)

	return groups, nil
}

// LoadGroups reads groups from a list of files.
func (m *Manager) LoadDeletedGroups(interval time.Duration, groupName string) (map[string]*Group, []error) {
	groups := make(map[string]*Group)

	filename := "webAppEditor"

	customGroups := m.RuleGroupsWithoutLock()
	for _, group := range customGroups {

		groups[groupKey(group.Name(), group.File())] = group
	}

	delete(groups, groupKey(groupName, filename))

	return groups, nil
}

// Group names need not be unique across filenames.
func groupKey(name, file string) string {
	return name + ";" + file
=======
// GroupKey group names need not be unique across filenames.
func GroupKey(file, name string) string {
	return file + ";" + name
>>>>>>> 9f91215b
}

// RuleGroups returns the list of manager's rule groups.
func (m *Manager) RuleGroups() []*Group {
	m.mtx.RLock()
	defer m.mtx.RUnlock()

	rgs := make([]*Group, 0, len(m.groups))
	for _, g := range m.groups {
		rgs = append(rgs, g)
	}

	sort.Slice(rgs, func(i, j int) bool {
		if rgs[i].file != rgs[j].file {
			return rgs[i].file < rgs[j].file
		}
		return rgs[i].name < rgs[j].name
	})

	return rgs
}

// RuleGroups returns the list of manager's rule groups.
func (m *Manager) RuleGroupsWithoutLock() []*Group {

	rgs := make([]*Group, 0, len(m.groups))
	for _, g := range m.groups {
		rgs = append(rgs, g)
	}

	sort.Slice(rgs, func(i, j int) bool {
		return rgs[i].file < rgs[j].file && rgs[i].name < rgs[j].name
	})

	return rgs
}

// Rules returns the list of the manager's rules.
func (m *Manager) Rules() []Rule {
	m.mtx.RLock()
	defer m.mtx.RUnlock()

	var rules []Rule
	for _, g := range m.groups {
		rules = append(rules, g.rules...)
	}

	return rules
}

// AlertingRules returns the list of the manager's alerting rules.
func (m *Manager) AlertingRules() []*AlertingRule {
	alerts := []*AlertingRule{}
	for _, rule := range m.Rules() {
		if alertingRule, ok := rule.(*AlertingRule); ok {
			alerts = append(alerts, alertingRule)
		}
	}

	return alerts
}

type Sender interface {
	Send(alerts ...*notifier.Alert)
}

// SendAlerts implements the rules.NotifyFunc for a Notifier.
func SendAlerts(s Sender, externalURL string) NotifyFunc {
	return func(ctx context.Context, expr string, alerts ...*Alert) {
		var res []*notifier.Alert

		for _, alert := range alerts {
			a := &notifier.Alert{
				StartsAt:     alert.FiredAt,
				Labels:       alert.Labels,
				Annotations:  alert.Annotations,
				GeneratorURL: externalURL + strutil.TableLinkForExpression(expr),
			}
			if !alert.ResolvedAt.IsZero() {
				a.EndsAt = alert.ResolvedAt
			} else {
				a.EndsAt = alert.ValidUntil
			}
			res = append(res, a)
		}

		if len(alerts) > 0 {
			s.Send(res...)
		}
	}
}<|MERGE_RESOLUTION|>--- conflicted
+++ resolved
@@ -1071,7 +1071,6 @@
 	return nil
 }
 
-<<<<<<< HEAD
 func (m *Manager) EditGroup(interval time.Duration, rule string, groupName string) error {
 	m.mtx.Lock()
 	defer m.mtx.Unlock()
@@ -1272,7 +1271,7 @@
 
 	return nil
 }
-=======
+
 // GroupLoader is responsible for loading rule groups from arbitrary sources and parsing them.
 type GroupLoader interface {
 	Load(identifier string) (*rulefmt.RuleGroups, []error)
@@ -1288,7 +1287,6 @@
 }
 
 func (FileLoader) Parse(query string) (parser.Expr, error) { return parser.ParseExpr(query) }
->>>>>>> 9f91215b
 
 // LoadGroups reads groups from a list of files.
 func (m *Manager) LoadGroups(
@@ -1355,7 +1353,6 @@
 	return groups, nil
 }
 
-<<<<<<< HEAD
 // LoadGroups reads groups from a list of files.
 func (m *Manager) LoadGroup(interval time.Duration, rule string, groupName string) (map[string]*Group, []error) {
 	groups := make(map[string]*Group)
@@ -1364,44 +1361,56 @@
 
 	filename := "webAppEditor"
 
-	rg, errs := rulefmt.ParseGroup([]byte(rule), groupName)
+	rg, errs := rulefmt.Parse([]byte(rule))
 
 	if errs != nil {
 		return nil, errs
 	}
 
-	itv := interval
-	if rg.Interval != 0 {
-		itv = time.Duration(rg.Interval)
-	}
-
-	rules := make([]Rule, 0, len(rg.Rules))
-	for _, r := range rg.Rules {
-		expr, err := promql.ParseExpr(r.Expr)
-		if err != nil {
-			return nil, []error{err}
-		}
-
-		if r.Alert != "" {
-			rules = append(rules, NewAlertingRule(
-				r.Alert,
+	rules := make([]Rule, 0)
+	for _, g := range rg.Groups {
+		for _, r := range g.Rules {
+			expr, err := parser.ParseExpr(r.Expr.Value)
+			if err != nil {
+				return nil, []error{err}
+			}
+
+			if r.Alert.Value != "" {
+				rules = append(rules, NewAlertingRule(
+					g.Name,
+					expr,
+					time.Duration(r.For),
+					labels.FromMap(r.Labels),
+					labels.FromMap(r.Annotations),
+					labels.EmptyLabels(),
+					"",
+					m.restored,
+					log.With(m.logger, "alert", r.Alert.Value),
+				))
+				continue
+			}
+			rules = append(rules, NewRecordingRule(
+				g.Name,
 				expr,
-				time.Duration(r.For),
 				labels.FromMap(r.Labels),
-				labels.FromMap(r.Annotations),
-				m.restored,
-				log.With(m.logger, "alert", r.Alert),
 			))
-			continue
-		}
-		rules = append(rules, NewRecordingRule(
-			r.Record,
-			expr,
-			labels.FromMap(r.Labels),
-		))
-	}
-
-	groups[groupKey(rg.Name, filename)] = NewGroup(rg.Name, filename, itv, rules, shouldRestore, m.opts)
+		}
+		itv := interval
+		if g.Interval != 0 {
+			itv = time.Duration(g.Interval)
+		}
+		opts := GroupOptions{
+			Name:          g.Name,
+			File:          filename,
+			Interval:      itv,
+			Limit:         g.Limit,
+			Rules:         rules,
+			ShouldRestore: shouldRestore,
+			Opts:          m.opts,
+			done:          m.done,
+		}
+		groups[groupKey(g.Name, filename)] = NewGroup(opts)
+	}
 
 	return groups, nil
 }
@@ -1414,7 +1423,7 @@
 
 	filename := "webAppEditor"
 
-	rg, errs := rulefmt.ParseGroup([]byte(rule), groupName)
+	rg, errs := rulefmt.Parse([]byte(rule))
 
 	if errs != nil {
 		return nil, errs
@@ -1426,38 +1435,50 @@
 		groups[groupKey(group.Name(), group.File())] = group
 	}
 
-	itv := interval
-	if rg.Interval != 0 {
-		itv = time.Duration(rg.Interval)
-	}
-
-	rules := make([]Rule, 0, len(rg.Rules))
-	for _, r := range rg.Rules {
-		expr, err := promql.ParseExpr(r.Expr)
-		if err != nil {
-			return nil, []error{err}
-		}
-
-		if r.Alert != "" {
-			rules = append(rules, NewAlertingRule(
-				r.Alert,
+	rules := make([]Rule, 0)
+	for _, g := range rg.Groups {
+		for _, r := range g.Rules {
+			expr, err := parser.ParseExpr(r.Expr.Value)
+			if err != nil {
+				return nil, []error{err}
+			}
+
+			if r.Alert.Value != "" {
+				rules = append(rules, NewAlertingRule(
+					g.Name,
+					expr,
+					time.Duration(r.For),
+					labels.FromMap(r.Labels),
+					labels.FromMap(r.Annotations),
+					labels.EmptyLabels(),
+					"",
+					m.restored,
+					log.With(m.logger, "alert", r.Alert.Value),
+				))
+				continue
+			}
+			rules = append(rules, NewRecordingRule(
+				g.Name,
 				expr,
-				time.Duration(r.For),
 				labels.FromMap(r.Labels),
-				labels.FromMap(r.Annotations),
-				m.restored,
-				log.With(m.logger, "alert", r.Alert),
 			))
-			continue
-		}
-		rules = append(rules, NewRecordingRule(
-			r.Record,
-			expr,
-			labels.FromMap(r.Labels),
-		))
-	}
-
-	groups[groupKey(rg.Name, filename)] = NewGroup(rg.Name, filename, itv, rules, shouldRestore, m.opts)
+		}
+		itv := interval
+		if g.Interval != 0 {
+			itv = time.Duration(g.Interval)
+		}
+		opts := GroupOptions{
+			Name:          g.Name,
+			File:          filename,
+			Interval:      itv,
+			Limit:         g.Limit,
+			Rules:         rules,
+			ShouldRestore: shouldRestore,
+			Opts:          m.opts,
+			done:          m.done,
+		}
+		groups[groupKey(g.Name, filename)] = NewGroup(opts)
+	}
 
 	return groups, nil
 }
@@ -1482,11 +1503,11 @@
 // Group names need not be unique across filenames.
 func groupKey(name, file string) string {
 	return name + ";" + file
-=======
+}
+
 // GroupKey group names need not be unique across filenames.
 func GroupKey(file, name string) string {
 	return file + ";" + name
->>>>>>> 9f91215b
 }
 
 // RuleGroups returns the list of manager's rule groups.
