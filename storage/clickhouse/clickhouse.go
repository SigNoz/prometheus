// Copyright 2017, 2018 Percona LLC
//
// Licensed under the Apache License, Version 2.0 (the "License");
// you may not use this file except in compliance with the License.
// You may obtain a copy of the License at
//
//     http://www.apache.org/licenses/LICENSE-2.0
//
// Unless required by applicable law or agreed to in writing, software
// distributed under the License is distributed on an "AS IS" BASIS,
// WITHOUT WARRANTIES OR CONDITIONS OF ANY KIND, either express or implied.
// See the License for the specific language governing permissions and
// limitations under the License.

// Package clickhouse provides ClickHouse storage.
package clickhouse

import (
	"context"
	"database/sql"
	"fmt"
	"net/url"
	"os"
	"runtime/pprof"
	"strings"
	"sync"
	"time"

	"github.com/ClickHouse/clickhouse-go/v2" // register SQL driver

	"github.com/pkg/errors"
	"github.com/sirupsen/logrus"

	"github.com/prometheus/common/model"
	"github.com/prometheus/prometheus/prompb"
	"github.com/prometheus/prometheus/storage/base"
)

const (
	subsystem = "clickhouse"
)

// clickHouse implements storage interface for the ClickHouse.
type clickHouse struct {
	db                   *sql.DB
	l                    *logrus.Entry
	database             string
	maxTimeSeriesInQuery int

	timeSeriesRW sync.RWMutex
	// map of [metirc_name][fingerprint][labels]
	timeSeries          map[string]map[uint64][]*prompb.Label
	lastLoadedTimeStamp int64
	useClickHouseQuery  bool
}

type ClickHouseParams struct {
	DSN                  string
	DropDatabase         bool
	MaxOpenConns         int
	MaxTimeSeriesInQuery int
}

func NewClickHouse(params *ClickHouseParams) (base.Storage, error) {
	l := logrus.WithField("component", "clickhouse")

	dsnURL, err := url.Parse(params.DSN)
	if err != nil {
		return nil, err
	}
	database := dsnURL.Query().Get("database")
	if database == "" {
		return nil, fmt.Errorf("database should be set in ClickHouse DSN")
	}

	options := &clickhouse.Options{
		Addr: []string{dsnURL.Host},
	}
	if dsnURL.Query().Get("username") != "" {
		auth := clickhouse.Auth{
			// Database: "",
			Username: dsnURL.Query().Get("username"),
			Password: dsnURL.Query().Get("password"),
		}

		options.Auth = auth
	}
	initDB := clickhouse.OpenDB(options)

	initDB.SetConnMaxIdleTime(2)
	initDB.SetMaxOpenConns(params.MaxOpenConns)
	initDB.SetConnMaxLifetime(0)

	if err != nil {
		return nil, fmt.Errorf("could not connect to clickhouse: %s", err)
	}

	var useClickHouseQuery bool
	if strings.ToLower(strings.TrimSpace(os.Getenv("USE_CLICKHOUSE_QUERY"))) == "true" {
		useClickHouseQuery = true
	}

	ch := &clickHouse{
		db:                   initDB,
		l:                    l,
		database:             database,
		maxTimeSeriesInQuery: params.MaxTimeSeriesInQuery,

		timeSeries:         make(map[string]map[uint64][]*prompb.Label, 262144),
		useClickHouseQuery: useClickHouseQuery,
	}

	go func() {
		ctx := pprof.WithLabels(context.TODO(), pprof.Labels("component", "clickhouse_reloader"))
		pprof.SetGoroutineLabels(ctx)
		// ch.runTimeSeriesReloader(ctx)
	}()

	return ch, nil
}

func (ch *clickHouse) runTimeSeriesReloader(ctx context.Context) {
	ticker := time.NewTicker(5 * time.Second)
	defer ticker.Stop()

	queryTmpl := `SELECT DISTINCT fingerprint, labels FROM %s.distributed_time_series_v2 WHERE timestamp_ms >= $1;`
	for {
		timeSeries := make(map[string]map[uint64][]*prompb.Label)
		newSeriesCount := 0
		lastLoadedTimeStamp := time.Now().Add(time.Duration(-1) * time.Minute).UnixMilli()

		err := func() error {
			query := fmt.Sprintf(queryTmpl, ch.database)
			ch.l.Debug("Running reloader query:", query)
			rows, err := ch.db.Query(query, ch.lastLoadedTimeStamp)
			if err != nil {
				return err
			}
			defer rows.Close()

			var f uint64
			var b []byte
			for rows.Next() {
				if err = rows.Scan(&f, &b); err != nil {
					return err
				}
				labels, metricName, err := unmarshalLabels(b)
				if err != nil {
					return err
				}
				if _, ok := timeSeries[metricName]; !ok {
					timeSeries[metricName] = make(map[uint64][]*prompb.Label)
				}
				if _, ok := timeSeries[metricName][f]; !ok {
					timeSeries[metricName][f] = make([]*prompb.Label, 0)
				}
				timeSeries[metricName][f] = labels
				newSeriesCount += 1
			}
			return rows.Err()
		}()
		if err == nil {
			ch.timeSeriesRW.Lock()
			for metricName, fingerprintsMap := range timeSeries {
				for fingerprint, labels := range fingerprintsMap {
					if _, ok := ch.timeSeries[metricName]; !ok {
						ch.timeSeries[metricName] = make(map[uint64][]*prompb.Label)
					}
					ch.timeSeries[metricName][fingerprint] = labels
				}
			}
			ch.lastLoadedTimeStamp = lastLoadedTimeStamp
			ch.timeSeriesRW.Unlock()
			ch.l.Debugf("Loaded %d new time series", newSeriesCount)
		} else {
			ch.l.Error(err)
		}

		select {
		case <-ctx.Done():
			ch.l.Warn(ctx.Err())
			return
		case <-ticker.C:
		}
	}
}

func (ch *clickHouse) scanSamples(rows *sql.Rows, fingerprints map[uint64][]*prompb.Label) ([]*prompb.TimeSeries, error) {
	// scan results
	var res []*prompb.TimeSeries
	var ts *prompb.TimeSeries
	var fingerprint, prevFingerprint uint64
	var timestampMs int64
	var value float64
	var metricName string

	totalFingerprintCount := len(fingerprints)
	usedFingerprintCount := 0

	for rows.Next() {
		if err := rows.Scan(&metricName, &fingerprint, &timestampMs, &value); err != nil {
			return nil, errors.WithStack(err)
		}

		// collect samples in time series
		if fingerprint != prevFingerprint {
			// add collected time series to result
			prevFingerprint = fingerprint
			if ts != nil {
				res = append(res, ts)
			}

			labels := fingerprints[fingerprint]
			ts = &prompb.TimeSeries{
				Labels: labels,
			}
			usedFingerprintCount += 1
		}

		// add samples to current time series
		ts.Samples = append(ts.Samples, prompb.Sample{
			Timestamp: timestampMs,
			Value:     value,
		})
	}

	// add last time series
	if ts != nil {
		res = append(res, ts)
	}

	ch.l.Infof("Used %d time series from %d time series returned by query", usedFingerprintCount, totalFingerprintCount)

	if err := rows.Err(); err != nil {
		return nil, errors.WithStack(err)
	}
	return res, nil
}

func (ch *clickHouse) querySamples(ctx context.Context, start, end int64, fingerprints map[uint64][]*prompb.Label, metricName string) ([]*prompb.TimeSeries, error) {

	var fingerprintsNums []uint64
	for f := range fingerprints {
		fingerprintsNums = append(fingerprintsNums, f)
	}

	query := fmt.Sprintf(`
		SELECT metric_name, fingerprint, timestamp_ms, value
<<<<<<< HEAD
			FROM %s.distributed_samples_v2
			WHERE metric_name = '%s' AND fingerprint IN (%s) AND timestamp_ms >= %d AND timestamp_ms <= %d ORDER BY fingerprint, timestamp_ms;`,
		ch.database, metricName, fingerprintsKeys, start, end,
=======
			FROM %s.samples_v2
			WHERE metric_name = $1 AND fingerprint IN ($2) AND timestamp_ms >= $3 AND timestamp_ms <= $4 ORDER BY fingerprint, timestamp_ms;`,
		ch.database,
>>>>>>> a839a455
	)
	query = strings.TrimSpace(query)

	ch.l.Debugf("Running query : %s", query)

	// run query
	rows, err := ch.db.QueryContext(ctx, query, metricName, fingerprintsNums, start, end)
	if err != nil {
		return nil, errors.WithStack(err)
	}
	defer rows.Close()
	return ch.scanSamples(rows, fingerprints)
}

// convertReadRequest converts protobuf read request into a slice of storage queries.
func (ch *clickHouse) convertReadRequest(request *prompb.Query) base.Query {

	q := base.Query{
		Start:    model.Time(request.StartTimestampMs),
		End:      model.Time(request.EndTimestampMs),
		Matchers: make([]base.Matcher, len(request.Matchers)),
	}

	for j, m := range request.Matchers {
		var t base.MatchType
		switch m.Type {
		case prompb.LabelMatcher_EQ:
			t = base.MatchEqual
		case prompb.LabelMatcher_NEQ:
			t = base.MatchNotEqual
		case prompb.LabelMatcher_RE:
			t = base.MatchRegexp
		case prompb.LabelMatcher_NRE:
			t = base.MatchNotRegexp
		default:
			ch.l.Error("convertReadRequest: unexpected matcher %d", m.Type)
		}

		q.Matchers[j] = base.Matcher{
			Type:  t,
			Name:  m.Name,
			Value: m.Value,
		}
	}

	if request.Hints != nil {
		ch.l.Warnf("Ignoring hint %+v for query %v.", *request.Hints, q)
	}

	return q
}

func (ch *clickHouse) prepareClickHouseQuery(query *prompb.Query, metricName string) (string, []interface{}, error) {
	var clickHouseQuery string
	var conditions []string
	var args []interface{}
	var argCount int
	conditions = append(conditions, fmt.Sprintf("metric_name = $%d", argCount+1))
	args = append(args, metricName)
	for _, m := range query.Matchers {
		switch m.Type {
		case prompb.LabelMatcher_EQ:
			conditions = append(conditions, fmt.Sprintf("JSONExtractString(labels, $%d) = $%d", argCount+2, argCount+3))
		case prompb.LabelMatcher_NEQ:
			conditions = append(conditions, fmt.Sprintf("JSONExtractString(labels, $%d) != $%d", argCount+2, argCount+3))
		case prompb.LabelMatcher_RE:
			conditions = append(conditions, fmt.Sprintf("match(JSONExtractString(labels, $%d), $%d)", argCount+2, argCount+3))
		case prompb.LabelMatcher_NRE:
			conditions = append(conditions, fmt.Sprintf("not match(JSONExtractString(labels, $%d), $%d)", argCount+2, argCount+3))
		default:
			return "", nil, fmt.Errorf("prepareClickHouseQuery: unexpected matcher %d", m.Type)
		}
		args = append(args, m.Name, m.Value)
		argCount += 2
	}
	whereClause := strings.Join(conditions, " AND ")

<<<<<<< HEAD
	clickHouseQuery = fmt.Sprintf(`SELECT DISTINCT fingerprint FROM %s.distributed_time_series_v2 WHERE %s`, ch.database, whereClause)
=======
	clickHouseQuery = fmt.Sprintf(`SELECT DISTINCT fingerprint, labels FROM %s.time_series_v2 WHERE %s`, ch.database, whereClause)
>>>>>>> a839a455
	return clickHouseQuery, args, nil
}

func (ch *clickHouse) fingerprintsForQuery(ctx context.Context, query string, args []interface{}) (map[uint64][]*prompb.Label, error) {
	// run query
	rows, err := ch.db.QueryContext(ctx, query, args...)
	if err != nil {
		return nil, err
	}
	defer rows.Close()

	// scan results
	var fingerprint uint64
	var b []byte
	fingerprints := make(map[uint64][]*prompb.Label)
	for rows.Next() {
		if err = rows.Scan(&fingerprint, &b); err != nil {
			return nil, err
		}

		labels, _, err := unmarshalLabels(b)

		if err != nil {
			return nil, err
		}
		fingerprints[fingerprint] = labels
	}

	if err := rows.Err(); err != nil {
		return nil, err
	}
	return fingerprints, nil
}

func (ch *clickHouse) Read(ctx context.Context, query *prompb.Query) (*prompb.QueryResult, error) {
	// special case for {{job="rawsql", query="SELECT …"}} (start is ignored)
	if len(query.Matchers) == 2 {
		var hasJob bool
		var queryString string
		for _, m := range query.Matchers {
			if base.MatchType(m.Type) == base.MatchEqual && m.Name == "job" && m.Value == "rawsql" {
				hasJob = true
			}
			if base.MatchType(m.Type) == base.MatchEqual && m.Name == "query" {
				queryString = m.Value
			}
		}
		if hasJob && queryString != "" {
			return ch.readRawSQL(ctx, queryString, int64(query.EndTimestampMs))
		}
	}

	convertedQuery := ch.convertReadRequest(query)

	var metricName string
	for _, matcher := range convertedQuery.Matchers {
		if matcher.Name == "__name__" {
			metricName = matcher.Value
		}
	}

	var fingerprints map[uint64][]*prompb.Label
	var err error

	clickHouseQuery, args, err := ch.prepareClickHouseQuery(query, metricName)
	if err != nil {
		return nil, err
	}
	start := time.Now()
	fingerprints, err = ch.fingerprintsForQuery(ctx, clickHouseQuery, args)
	if err != nil {
		return nil, err
	}
	ch.l.Debugf("fingerprintsForQuery took %s, num fingerprints: %d", time.Since(start), len(fingerprints))

	res := new(prompb.QueryResult)
	if len(fingerprints) == 0 {
		return res, nil
	}

	sampleFunc := ch.querySamples
	// if len(fingerprints) > ch.maxTimeSeriesInQuery {
	// 	sampleFunc = ch.tempTableSamples
	// }

	ts, err := sampleFunc(ctx, int64(query.StartTimestampMs), int64(query.EndTimestampMs), fingerprints, metricName)

	if err != nil {
		return nil, err
	}
	res.Timeseries = ts

	return res, nil
}<|MERGE_RESOLUTION|>--- conflicted
+++ resolved
@@ -246,15 +246,9 @@
 
 	query := fmt.Sprintf(`
 		SELECT metric_name, fingerprint, timestamp_ms, value
-<<<<<<< HEAD
 			FROM %s.distributed_samples_v2
-			WHERE metric_name = '%s' AND fingerprint IN (%s) AND timestamp_ms >= %d AND timestamp_ms <= %d ORDER BY fingerprint, timestamp_ms;`,
-		ch.database, metricName, fingerprintsKeys, start, end,
-=======
-			FROM %s.samples_v2
 			WHERE metric_name = $1 AND fingerprint IN ($2) AND timestamp_ms >= $3 AND timestamp_ms <= $4 ORDER BY fingerprint, timestamp_ms;`,
-		ch.database,
->>>>>>> a839a455
+		ch.database
 	)
 	query = strings.TrimSpace(query)
 
@@ -332,11 +326,8 @@
 	}
 	whereClause := strings.Join(conditions, " AND ")
 
-<<<<<<< HEAD
-	clickHouseQuery = fmt.Sprintf(`SELECT DISTINCT fingerprint FROM %s.distributed_time_series_v2 WHERE %s`, ch.database, whereClause)
-=======
-	clickHouseQuery = fmt.Sprintf(`SELECT DISTINCT fingerprint, labels FROM %s.time_series_v2 WHERE %s`, ch.database, whereClause)
->>>>>>> a839a455
+	clickHouseQuery = fmt.Sprintf(`SELECT DISTINCT fingerprint, labels FROM %s.distributed_time_series_v2 WHERE %s`, ch.database, whereClause)
+
 	return clickHouseQuery, args, nil
 }
 
