--- conflicted
+++ resolved
@@ -118,20 +118,9 @@
 			return err
 		}
 
-<<<<<<< HEAD
-		q := QueryableClient(c)
-		q = ExternalLabelsHandler(q, conf.GlobalConfig.ExternalLabels)
-		if len(rrConf.RequiredMatchers) > 0 {
-			q = RequiredMatchersFilter(q, labelsToEqualityMatchers(rrConf.RequiredMatchers))
-		}
-		rrConf.ReadRecent = true
-		if !rrConf.ReadRecent {
-			q = PreferLocalStorageFilter(q, s.localStartTimeCallback)
-=======
 		externalLabels := conf.GlobalConfig.ExternalLabels
 		if !rrConf.FilterExternalLabels {
 			externalLabels = labels.EmptyLabels()
->>>>>>> 9f91215b
 		}
 		queryables = append(queryables, NewSampleAndChunkQueryableClient(
 			c,
