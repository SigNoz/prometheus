--- conflicted
+++ resolved
@@ -61,16 +61,11 @@
 		return q, nil
 	}
 
-<<<<<<< HEAD
-	// res, err := q.client.Read(q.ctx, query)
-	res, err := q.client.ch.Read(q.ctx, query)
-=======
 	var (
 		noop bool
 		err  error
 	)
 	q.maxt, noop, err = c.preferLocalStorage(mint, maxt)
->>>>>>> 9f91215b
 	if err != nil {
 		return nil, err
 	}
