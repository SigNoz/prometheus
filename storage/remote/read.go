--- conflicted
+++ resolved
@@ -61,20 +61,11 @@
 		return q, nil
 	}
 
-<<<<<<< HEAD
-	remoteReadGauge := remoteReadQueries.WithLabelValues(q.client.Name())
-	remoteReadGauge.Inc()
-	defer remoteReadGauge.Dec()
-
-	// res, err := q.client.Read(q.ctx, query)
-	res, err := q.client.ch.Read(q.ctx, query)
-=======
 	var (
 		noop bool
 		err  error
 	)
 	q.maxt, noop, err = c.preferLocalStorage(mint, maxt)
->>>>>>> c0d8a56c
 	if err != nil {
 		return nil, err
 	}
