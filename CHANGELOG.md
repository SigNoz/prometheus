--- conflicted
+++ resolved
@@ -1,4 +1,14 @@
-<<<<<<< HEAD
+## 1.2.3 / 2016-11-04
+
+Note that this release is chronologically after 1.3.0.
+
+* [BUGFIX] Correctly handle end time before start time in range queries.
+* [BUGFIX] Error on negative `-storage.staleness-delta`
+* [BUGFIX] Correctly handle empty Regex entry in relabel config.
+* [BUGFIX] MOD (`%`) operator doesn't panic with small floating point numbers.
+* [BUGFIX] Updated miekg/dns vendoring to pick up upstream bug fixes.
+* [ENHANCEMENT] Improved DNS error reporting.
+
 ## 1.3.0 / 2016-11-01
 
 This is a breaking change to the Kubernetes service discovery.
@@ -12,15 +22,6 @@
 * [ENHANCEMENT] Always show instance labels on target page.
 * [BUGFIX] Validate query end time is not before start time.
 * [BUGFIX] Error on negative `-storage.staleness-delta`
-=======
-## 1.2.3 / 2016-11-04
-
-* [BUGFIX] Correctly handle end time before start time in range queries.
-* [BUGFIX] Correctly handle empty Regex entry in relabel config.
-* [BUGFIX] MOD (`%`) operator doesn't panic with small floating point numbers.
-* [BUGFIX] Updated miekg/dns vendoring to pick up upstream bug fixes.
-* [ENHANCEMENT] Improved DNS error reporting.
->>>>>>> c1eee5b0
 
 ## 1.2.2 / 2016-10-30
 
